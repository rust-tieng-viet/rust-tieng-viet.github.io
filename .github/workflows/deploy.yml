--- conflicted
+++ resolved
@@ -35,12 +35,8 @@
           npx static-sitemap-cli --base https://rust-tieng-viet.github.io
 
       - name: Deploy to GitHub
-<<<<<<< HEAD
         if: ${{ github.event_name == 'push'}}
-        uses: JamesIves/github-pages-deploy-action@v4.3.4
-=======
         uses: JamesIves/github-pages-deploy-action@v4.4.0
->>>>>>> 375d9d36
         with:
           branch: gh-pages
           folder: book
